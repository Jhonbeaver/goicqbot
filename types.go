--- conflicted
+++ resolved
@@ -1,17 +1,12 @@
 package goicqbot
 
-<<<<<<< HEAD
 //go:generate easyjson -all types.go
 
-//easyjson:json
 type Response struct {
 	OK          bool   `json:"ok"`
 	Description string `json:"description,omitempty"`
 }
 
-//easyjson:json
-type EventsResponse struct {
-=======
 type BotInfo struct {
 	// Id of the bot
 	UserID string `json:"userId"`
@@ -30,19 +25,16 @@
 }
 
 type eventsResponse struct {
->>>>>>> cf6aac53
 	OK     bool     `json:"ok"`
 	Events []*Event `json:"events"`
 }
 
-//easyjson:json
 type Contact struct {
 	UserID    string `json:"userId"`
 	FirstName string `json:"firstName"`
 	LastName  string `json:"lastName"`
 }
 
-//easyjson:json
 type EventPayload struct {
 	// Id of the message.
 	// Presented in newMessage, editedMessage, deletedMessage, pinnedMessage, unpinnedMessage events.
@@ -76,7 +68,6 @@
 	RemovedBy Contact `json:"removedBy"`
 }
 
-//easyjson:json
 type PartMessage struct {
 	From      Contact `json:"from"`
 	MsgID     string  `json:"msgId"`
@@ -84,7 +75,6 @@
 	Timestamp int     `json:"timestamp"`
 }
 
-//easyjson:json
 type PartPayload struct {
 	FirstName string      `json:"firstName"`
 	LastName  string      `json:"lastName"`
@@ -95,7 +85,6 @@
 	Message   PartMessage `json:"message"`
 }
 
-//easyjson:json
 type Event struct {
 	// Id of the event
 	EventID int `json:"eventId"`
@@ -107,7 +96,6 @@
 	Payload EventPayload `json:"payload"`
 }
 
-//easyjson:json
 type Part struct {
 	// Type of the part
 	Type string `json:"type"`
@@ -116,7 +104,6 @@
 	Payload PartPayload `json:"payload"`
 }
 
-//easyjson:json
 type ChatInfo struct {
 	// Id of the chat
 	ChatID string `json:"chatId"`
@@ -131,31 +118,27 @@
 // Message represents a text message in ICQ
 type Message struct {
 	// Id of the message (for editing)
-	MsgID string
+	MsgID string `json:"msgId"`
 
 	// Id of file to send
-	FileID string
+	FileID string `json:"fileId"`
 
-<<<<<<< HEAD
-	// Text of the message
-=======
 	// Text of the message or caption for file
->>>>>>> cf6aac53
-	Text string
+	Text string `json:"text"`
 
 	// Chat where to send the message
-	ChatID string
+	ChatID string `json:"chatId"`
 
 	// Id of replied message
 	// You can't use it with ForwardMsgID or ForwardChatID
-	ReplyMsgID string
+	ReplyMsgID string `json:"replyMsgId"`
 
 	// Id of forwarded message
 	// You can't use it with ReplyMsgID
-	ForwardMsgID string
+	ForwardMsgID string `json:"forwardMsgId"`
 
 	// Id of a chat from which you forward the message
 	// You can't use it with ReplyMsgID
 	// You should use it with ForwardMsgID
-	ForwardChatID string
+	ForwardChatID string `json:"replyChatId"`
 }