--- conflicted
+++ resolved
@@ -3,7 +3,7 @@
 /*
 💥 GoICQBot is zero-configuration library with convenient interface.
 Crafted with love in @mail for your awesome bots.
- */
+*/
 
 import (
 	"context"
@@ -63,11 +63,7 @@
 	for _, option := range opts {
 		switch option.Type() {
 		case "api_url":
-<<<<<<< HEAD
-			apiURL = option.String()
-=======
-			apiUrl = option.Value().(string)
->>>>>>> cf6aac53
+			apiURL = option.Value().(string)
 		case "debug":
 			debug = option.Value().(bool)
 		}
