--- conflicted
+++ resolved
@@ -11,25 +11,10 @@
 	return "api_url"
 }
 
-<<<<<<< HEAD
-func (o BotApiURL) String() string {
+func (o BotApiURL) Value() interface{} {
 	return string(o)
 }
 
-func (o BotApiURL) Int() int {
-	return 0
-}
-
-func (o BotApiURL) Bool() bool {
-	return false
-}
-
-=======
-func (o BotApiUrl) Value() interface{} {
-	return string(o)
-}
-
->>>>>>> cf6aac53
 type BotDebug bool
 
 func (o BotDebug) Type() string {
